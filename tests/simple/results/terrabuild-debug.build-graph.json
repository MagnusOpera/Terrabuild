{
  "nodes": {
    "deployments/terraform-deploy:build": {
      "id": "deployments/terraform-deploy:build",
      "label": "build deployments/terraform-deploy",
      "project": "deployments/terraform-deploy",
      "target": "build",
      "configurationTarget": {
        "hash": "339771D0416B0DE57F074F35A58947EC4DF21B15E79871D2231F33753B48C98E",
        "rebuild": false,
        "dependsOn": [
          "^build"
        ],
        "outputs": [
          "*.planfile"
        ],
        "cache": null,
        "operations": [
          {
            "hash": "A2ECFE80BD8663195DB0A044359ADE6D9F4E08C3831CED6767F4B2BF676A20DE",
            "container": "hashicorp/terraform:1.10",
            "platform": "linux/amd64",
            "containerVariables": [],
            "extension": "@terraform",
            "command": "plan",
            "script": {},
            "context": [
              "map",
              {
                "variables": [
                  "map",
                  {
                    "dotnet_app_version": [
                      "string",
                      "B498617AEF0C2FECAD324FC46DA9E3477254472AAE763F9312A6175F8C2AADBA"
                    ],
                    "npm_app_version": [
                      "string",
                      "667E311D2450BE32EBDB6730784CBE9EFBF715D2B3248F6304645236D2F0F520"
                    ]
                  }
                ],
                "workspace": [
                  "string",
                  "default"
                ]
              }
            ]
          }
        ]
      },
      "dependencies": [
        "projects/dotnet-app:build",
        "projects/npm-app:build"
      ],
      "outputs": [
        "*.planfile"
      ],
<<<<<<< HEAD
      "projectHash": "18BA3DA5BF0094A0D198770F283C871E0F27841878273B75226D1A9678E19016",
      "targetHash": "B100E4AD296BF99CC3B97DBCDDE2FA4393A37C3045139B703C4D78F9341794BE",
=======
      "projectHash": "7E76E02B5FB7018D6E167C095476E54192546AEEDEEB3D0A8621C781728FA738",
      "targetHash": "0F3C221C672D5687DD69E563664F06034CB6C1C1F09256923040DA763178E783",
>>>>>>> 4aa8e0e2
      "operations": [
        {
          "container": "hashicorp/terraform:1.10",
          "containerPlatform": "linux/amd64",
          "containerVariables": [],
          "metaCommand": "@terraform plan",
          "command": "terraform",
          "arguments": "init"
        },
        {
          "container": "hashicorp/terraform:1.10",
          "containerPlatform": "linux/amd64",
          "containerVariables": [],
          "metaCommand": "@terraform plan",
          "command": "terraform",
          "arguments": "workspace select default"
        },
        {
          "container": "hashicorp/terraform:1.10",
          "containerPlatform": "linux/amd64",
          "containerVariables": [],
          "metaCommand": "@terraform plan",
          "command": "terraform",
          "arguments": "plan -out=terrabuild.planfile -var=\u0022dotnet_app_version=B498617AEF0C2FECAD324FC46DA9E3477254472AAE763F9312A6175F8C2AADBA\u0022 -var=\u0022npm_app_version=667E311D2450BE32EBDB6730784CBE9EFBF715D2B3248F6304645236D2F0F520\u0022"
        }
      ],
      "cache": 0,
      "isLeaf": true
    },
    "libraries/dotnet-lib:build": {
      "id": "libraries/dotnet-lib:build",
      "label": "build libraries/dotnet-lib",
      "project": "libraries/dotnet-lib",
      "target": "build",
      "configurationTarget": {
        "hash": "4E8BE7326F68776AF8EF9C8EF5DF9179B2AF487B3BD64EB42A51FED74DD5225E",
        "rebuild": false,
        "dependsOn": [
          "^build"
        ],
        "outputs": [
          "**/*.binlog",
          "bin/",
          "obj/",
          "obj/*.json",
          "obj/*.props",
          "obj/*.targets"
        ],
        "cache": null,
        "operations": [
          {
            "hash": "894AACA604A83C3AC2D719548F4D8A7D7EAD8046AAF35C9E85E9C26460E84203",
            "container": "mcr.microsoft.com/dotnet/sdk:9.0.200",
            "platform": "linux/amd64",
            "containerVariables": [],
            "extension": "@dotnet",
            "command": "build",
            "script": {},
            "context": [
              "map",
              {
                "configuration": [
                  "string",
                  "Debug"
                ]
              }
            ]
          }
        ]
      },
      "dependencies": [],
      "outputs": [
        "**/*.binlog",
        "bin/",
        "obj/",
        "obj/*.json",
        "obj/*.props",
        "obj/*.targets"
      ],
      "projectHash": "4E90121393E74B43D6B727A9F23E3AE10385E7E39F1FBD240CE10180651F6851",
      "targetHash": "46BD448B8AE55C0BF00F1A1EDBBB1A72350222F6DCED7FFEF1EBDD2D5872D9F6",
      "operations": [
        {
          "container": "mcr.microsoft.com/dotnet/sdk:9.0.200",
          "containerPlatform": "linux/amd64",
          "containerVariables": [],
          "metaCommand": "@dotnet build",
          "command": "dotnet",
          "arguments": "build --no-dependencies --configuration Debug    "
        }
      ],
      "cache": 0,
      "isLeaf": true
    },
    "libraries/npm-lib:build": {
      "id": "libraries/npm-lib:build",
      "label": "build libraries/npm-lib",
      "project": "libraries/npm-lib",
      "target": "build",
      "configurationTarget": {
        "hash": "A16A69B69BAAD8E5F7446EDA76618622CBB09F32BB4E2CBCFA87748838A6BF30",
        "rebuild": false,
        "dependsOn": [
          "^build"
        ],
        "outputs": [
          "**/dist/"
        ],
        "cache": null,
        "operations": [
          {
            "hash": "0FDC5C8592AC168370CF0B46AC57CF266E7419D115E47BB6975CD6152C21273D",
            "container": "node:20",
            "platform": "linux/amd64",
            "containerVariables": [],
            "extension": "@npm",
            "command": "build",
            "script": {},
            "context": [
              "map",
              {}
            ]
          }
        ]
      },
      "dependencies": [],
      "outputs": [
        "**/dist/"
      ],
      "projectHash": "813635EFA9D98FB042EF8A761A4433B34B95BA40E1D1231B79CBDC4D29E21AF6",
      "targetHash": "AAD43B3A0C8662FDF31611BC799DF8489DBFFAB6C533DF315660F452428F6CC7",
      "operations": [
        {
          "container": "node:20",
          "containerPlatform": "linux/amd64",
          "containerVariables": [],
          "metaCommand": "@npm build",
          "command": "npm",
          "arguments": "ci"
        },
        {
          "container": "node:20",
          "containerPlatform": "linux/amd64",
          "containerVariables": [],
          "metaCommand": "@npm build",
          "command": "npm",
          "arguments": "run build -- "
        }
      ],
      "cache": 0,
      "isLeaf": true
    },
    "libraries/shell-lib:build": {
      "id": "libraries/shell-lib:build",
      "label": "build libraries/shell-lib",
      "project": "libraries/shell-lib",
      "target": "build",
      "configurationTarget": {
        "hash": "8B56DAA76BB451252D58A9AFF5D2E5A77D0568D8681204549E53A422C9FBDBF0",
        "rebuild": false,
        "dependsOn": [
          "^build"
        ],
        "outputs": [],
        "cache": null,
        "operations": [
          {
            "hash": "9A6077978162678FAB571475352B8B0AF63E6C2EED1A61094BCBDD35D8BDCCB2",
            "container": null,
            "platform": null,
            "containerVariables": [],
            "extension": "@shell",
            "command": "echo",
            "script": {},
            "context": [
              "map",
              {
                "arguments": [
                  "string",
                  "building library1"
                ]
              }
            ]
          }
        ]
      },
      "dependencies": [],
      "outputs": [],
      "projectHash": "90DBBB67F0EB0EEBCC7BEB1929682796805120FF8AE0C26C7FF742190F9A469A",
      "targetHash": "C2D589FA0CD8F4DC28BB0F359ABAC05B84A9BF4F9F6DE6C481CEBF484C618438",
      "operations": [
        {
          "container": null,
          "containerPlatform": null,
          "containerVariables": [],
          "metaCommand": "@shell echo",
          "command": "echo",
          "arguments": "building library1"
        }
      ],
      "cache": 0,
      "isLeaf": true
    },
    "projects/dotnet-app:build": {
      "id": "projects/dotnet-app:build",
      "label": "build projects/dotnet-app",
      "project": "projects/dotnet-app",
      "target": "build",
      "configurationTarget": {
        "hash": "4E8BE7326F68776AF8EF9C8EF5DF9179B2AF487B3BD64EB42A51FED74DD5225E",
        "rebuild": false,
        "dependsOn": [
          "^build"
        ],
        "outputs": [
          "**/*.binlog",
          "bin/",
          "obj/",
          "obj/*.json",
          "obj/*.props",
          "obj/*.targets"
        ],
        "cache": null,
        "operations": [
          {
            "hash": "894AACA604A83C3AC2D719548F4D8A7D7EAD8046AAF35C9E85E9C26460E84203",
            "container": "mcr.microsoft.com/dotnet/sdk:9.0.200",
            "platform": "linux/amd64",
            "containerVariables": [],
            "extension": "@dotnet",
            "command": "build",
            "script": {},
            "context": [
              "map",
              {
                "configuration": [
                  "string",
                  "Debug"
                ]
              }
            ]
          }
        ]
      },
      "dependencies": [
        "libraries/dotnet-lib:build"
      ],
      "outputs": [
        "**/*.binlog",
        "bin/",
        "obj/",
        "obj/*.json",
        "obj/*.props",
        "obj/*.targets"
      ],
      "projectHash": "B498617AEF0C2FECAD324FC46DA9E3477254472AAE763F9312A6175F8C2AADBA",
      "targetHash": "A2F180CD8F5812298BB07D0B3BE0B347020D6310A6732E35D513C2E02FF994CF",
      "operations": [
        {
          "container": "mcr.microsoft.com/dotnet/sdk:9.0.200",
          "containerPlatform": "linux/amd64",
          "containerVariables": [],
          "metaCommand": "@dotnet build",
          "command": "dotnet",
          "arguments": "build --no-dependencies --configuration Debug    "
        }
      ],
      "cache": 0,
      "isLeaf": true
    },
    "projects/make-app:build": {
      "id": "projects/make-app:build",
      "label": "build projects/make-app",
      "project": "projects/make-app",
      "target": "build",
      "configurationTarget": {
        "hash": "C6337486788B3103E3C2737C5C465A151569678B0F79EDBAF65D6409D1FDDCB4",
        "rebuild": false,
        "dependsOn": [
          "^build"
        ],
        "outputs": [
          "dist"
        ],
        "cache": null,
        "operations": [
          {
            "hash": "9A6077978162678FAB571475352B8B0AF63E6C2EED1A61094BCBDD35D8BDCCB2",
            "container": null,
            "platform": null,
            "containerVariables": [],
            "extension": "@shell",
            "command": "echo",
            "script": {},
            "context": [
              "map",
              {
                "arguments": [
                  "string",
                  "building project1"
                ]
              }
            ]
          },
          {
            "hash": "9133AD23EB6E7EFB4A73F5C8A7084C6A815C421C8F44401D46F00CF291D0B491",
            "container": null,
            "platform": null,
            "containerVariables": [],
            "extension": "@make",
            "command": "build",
            "script": {},
            "context": [
              "map",
              {
                "variables": [
                  "map",
                  {
                    "secret": [
                      "string",
                      "tagada"
                    ]
                  }
                ]
              }
            ]
          }
        ]
      },
      "dependencies": [
        "libraries/shell-lib:build"
      ],
      "outputs": [
        "dist"
      ],
      "projectHash": "A5BD059BA569E96AFE6AEC3BA05C405B454A3483F1A702D11CA978F318516307",
      "targetHash": "6D16280BE1D11E765F15E6B3A7F5F6A6317BAA03B8AFF950BAD2661F8EC3E494",
      "operations": [
        {
          "container": null,
          "containerPlatform": null,
          "containerVariables": [],
          "metaCommand": "@shell echo",
          "command": "echo",
          "arguments": "building project1"
        },
        {
          "container": null,
          "containerPlatform": null,
          "containerVariables": [],
          "metaCommand": "@make build",
          "command": "make",
          "arguments": "build secret=\u0022tagada\u0022"
        }
      ],
      "cache": 0,
      "isLeaf": true
    },
    "projects/npm-app/private-npm-lib:build": {
      "id": "projects/npm-app/private-npm-lib:build",
      "label": "build projects/npm-app/private-npm-lib",
      "project": "projects/npm-app/private-npm-lib",
      "target": "build",
      "configurationTarget": {
        "hash": "A16A69B69BAAD8E5F7446EDA76618622CBB09F32BB4E2CBCFA87748838A6BF30",
        "rebuild": false,
        "dependsOn": [
          "^build"
        ],
        "outputs": [
          "**/dist/"
        ],
        "cache": null,
        "operations": [
          {
            "hash": "0FDC5C8592AC168370CF0B46AC57CF266E7419D115E47BB6975CD6152C21273D",
            "container": "node:20",
            "platform": "linux/amd64",
            "containerVariables": [],
            "extension": "@npm",
            "command": "build",
            "script": {},
            "context": [
              "map",
              {}
            ]
          }
        ]
      },
      "dependencies": [],
      "outputs": [
        "**/dist/"
      ],
      "projectHash": "F951BD1663475053E1F9C97DDA08EA553E21951BC053419D362126A2B6A4C83C",
      "targetHash": "9253BBB223D3C6C83E7A9F4570EE523469161AF85DC76A80BC18562B22458024",
      "operations": [
        {
          "container": "node:20",
          "containerPlatform": "linux/amd64",
          "containerVariables": [],
          "metaCommand": "@npm build",
          "command": "npm",
          "arguments": "ci"
        },
        {
          "container": "node:20",
          "containerPlatform": "linux/amd64",
          "containerVariables": [],
          "metaCommand": "@npm build",
          "command": "npm",
          "arguments": "run build -- "
        }
      ],
      "cache": 0,
      "isLeaf": true
    },
    "projects/npm-app:build": {
      "id": "projects/npm-app:build",
      "label": "build projects/npm-app",
      "project": "projects/npm-app",
      "target": "build",
      "configurationTarget": {
        "hash": "A16A69B69BAAD8E5F7446EDA76618622CBB09F32BB4E2CBCFA87748838A6BF30",
        "rebuild": false,
        "dependsOn": [
          "^build"
        ],
        "outputs": [
          "**/dist/"
        ],
        "cache": null,
        "operations": [
          {
            "hash": "0FDC5C8592AC168370CF0B46AC57CF266E7419D115E47BB6975CD6152C21273D",
            "container": "node:20",
            "platform": "linux/amd64",
            "containerVariables": [],
            "extension": "@npm",
            "command": "build",
            "script": {},
            "context": [
              "map",
              {}
            ]
          }
        ]
      },
      "dependencies": [
        "libraries/npm-lib:build",
        "projects/npm-app/private-npm-lib:build"
      ],
      "outputs": [
        "**/dist/"
      ],
<<<<<<< HEAD
      "projectHash": "88876399DBE671EF9A0044C0456ECCAE8F243F46241F5991CAE0EAF23ECDCC13",
      "targetHash": "12BD7117EC99AFEA40F0755A65AAB145EB73500FBC6C924124BFFD56C46AF274",
=======
      "projectHash": "667E311D2450BE32EBDB6730784CBE9EFBF715D2B3248F6304645236D2F0F520",
      "targetHash": "E5EA2BAE2D9E70CD05C8C7584EB434BA6689B691581F99FB985540DCB184ED4F",
>>>>>>> 4aa8e0e2
      "operations": [
        {
          "container": "node:20",
          "containerPlatform": "linux/amd64",
          "containerVariables": [],
          "metaCommand": "@npm build",
          "command": "npm",
          "arguments": "ci"
        },
        {
          "container": "node:20",
          "containerPlatform": "linux/amd64",
          "containerVariables": [],
          "metaCommand": "@npm build",
          "command": "npm",
          "arguments": "run build -- "
        }
      ],
      "cache": 0,
      "isLeaf": true
    },
    "projects/open-api:build": {
      "id": "projects/open-api:build",
      "label": "build projects/open-api",
      "project": "projects/open-api",
      "target": "build",
      "configurationTarget": {
        "hash": "368590893C4C4CB86F11CE435BED211B8E67BBAA776E88A26BA9786A25B48841",
        "rebuild": false,
        "dependsOn": [
          "^build"
        ],
        "outputs": [],
        "cache": null,
        "operations": [
          {
            "hash": "50D55A43B040D7588938348660FCC1E7DC7DE5F6B1BA6BBD75E552060D6FB2AC",
            "container": "openapitools/openapi-generator-cli:v7.10.0",
            "platform": "linux/amd64",
            "containerVariables": [],
            "extension": "@openapi",
            "command": "generate",
            "script": {},
            "context": [
              "map",
              {
                "generator": [
                  "string",
                  "typescript-axios"
                ],
                "input": [
                  "string",
                  "api.json"
                ],
                "output": [
                  "string",
                  "src"
                ]
              }
            ]
          }
        ]
      },
      "dependencies": [],
      "outputs": [],
      "projectHash": "B638983BF2E75B9D5787C0082FE7E5BFA726B4B4815F48EE7482E1051275209A",
      "targetHash": "BBA8F064B500E57822B9C1A2F98FE77710DB517940ABDF59E2C33B0C245058D1",
      "operations": [
        {
          "container": "openapitools/openapi-generator-cli:v7.10.0",
          "containerPlatform": "linux/amd64",
          "containerVariables": [],
          "metaCommand": "@openapi generate",
          "command": "docker-entrypoint.sh",
          "arguments": "generate -i api.json -g typescript-axios -o src"
        }
      ],
      "cache": 0,
      "isLeaf": true
    },
    "projects/rust-app:build": {
      "id": "projects/rust-app:build",
      "label": "build projects/rust-app",
      "project": "projects/rust-app",
      "target": "build",
      "configurationTarget": {
        "hash": "5F97E6095B871F9045214CFE08ABC4C8E778379ACCA4D34A94079C508D24D5C4",
        "rebuild": false,
        "dependsOn": [
          "^build"
        ],
        "outputs": [
          "target/debug/",
          "target/release/"
        ],
        "cache": null,
        "operations": [
          {
            "hash": "72FA6B2BF806E80FDF3BFC4BFCC4CF397C740DCC43ACBD7CD4D0DABE6F22C85A",
            "container": "rust:1.81.0-slim",
            "platform": "linux/amd64",
            "containerVariables": [],
            "extension": "@cargo",
            "command": "build",
            "script": {},
            "context": [
              "map",
              {}
            ]
          }
        ]
      },
      "dependencies": [],
      "outputs": [
        "target/debug/",
        "target/release/"
      ],
      "projectHash": "ABBB61CBAB614EB12FDCBC22A5549A851128357CCA09CB57D74A2D2390E4A043",
      "targetHash": "7A87C367FB6FFA09E192B5AF4FA046679F64875033DE5BF343004C24252D8D1B",
      "operations": [
        {
          "container": "rust:1.81.0-slim",
          "containerPlatform": "linux/amd64",
          "containerVariables": [],
          "metaCommand": "@cargo build",
          "command": "cargo",
          "arguments": "build --profile dev "
        }
      ],
      "cache": 0,
      "isLeaf": true
    }
  },
  "rootNodes": [
    "deployments/terraform-deploy:build",
    "libraries/dotnet-lib:build",
    "libraries/npm-lib:build",
    "libraries/shell-lib:build",
    "projects/dotnet-app:build",
    "projects/make-app:build",
    "projects/npm-app/private-npm-lib:build",
    "projects/npm-app:build",
    "projects/open-api:build",
    "projects/rust-app:build"
  ]
}<|MERGE_RESOLUTION|>--- conflicted
+++ resolved
@@ -56,13 +56,8 @@
       "outputs": [
         "*.planfile"
       ],
-<<<<<<< HEAD
-      "projectHash": "18BA3DA5BF0094A0D198770F283C871E0F27841878273B75226D1A9678E19016",
-      "targetHash": "B100E4AD296BF99CC3B97DBCDDE2FA4393A37C3045139B703C4D78F9341794BE",
-=======
       "projectHash": "7E76E02B5FB7018D6E167C095476E54192546AEEDEEB3D0A8621C781728FA738",
-      "targetHash": "0F3C221C672D5687DD69E563664F06034CB6C1C1F09256923040DA763178E783",
->>>>>>> 4aa8e0e2
+      "targetHash": "B553744B060B1F82391DCDEAB4B723F5726661F2E44C0AC45283EFE5C717794E",
       "operations": [
         {
           "container": "hashicorp/terraform:1.10",
@@ -517,13 +512,8 @@
       "outputs": [
         "**/dist/"
       ],
-<<<<<<< HEAD
-      "projectHash": "88876399DBE671EF9A0044C0456ECCAE8F243F46241F5991CAE0EAF23ECDCC13",
-      "targetHash": "12BD7117EC99AFEA40F0755A65AAB145EB73500FBC6C924124BFFD56C46AF274",
-=======
       "projectHash": "667E311D2450BE32EBDB6730784CBE9EFBF715D2B3248F6304645236D2F0F520",
-      "targetHash": "E5EA2BAE2D9E70CD05C8C7584EB434BA6689B691581F99FB985540DCB184ED4F",
->>>>>>> 4aa8e0e2
+      "targetHash": "2EE4BC698765C0B3D47800ED9896248727243C2FCA36E8A4F855EF3B8B776525",
       "operations": [
         {
           "container": "node:20",
