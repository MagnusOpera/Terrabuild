module Configuration
open System.IO
open Collections
open System
open System.Collections.Concurrent
open Terrabuild.Extensibility
open Terrabuild.Expressions
open Terrabuild.Configuration.Project.AST
open Terrabuild.Configuration.AST
open Errors
open Terrabuild.PubSub
open Microsoft.Extensions.FileSystemGlobbing
open Serilog

[<RequireQualifiedAccess>]
type TargetOperation = {
    Hash: string
    Container: string option
    ContainerVariables: string set
    Extension: string
    Command: string
    Script: Terrabuild.Scripting.Script
    Context: Value
}

[<RequireQualifiedAccess>]
type Target = {
    Hash: string
    Rebuild: bool
    DependsOn: string set
    Outputs: string set
    Cache: Cacheability option
    Operations: TargetOperation list
}


[<RequireQualifiedAccess>]
type Project = {
    Id: string
    Hash: string
    Dependencies: string set
    Files: string set
    Targets: Map<string, Target>
    Labels: string set
}

[<RequireQualifiedAccess>]
type Workspace = {
    // Space to use
    Space: string option

    // Computed projects selection (derived from user inputs)
    SelectedProjects: string set

    // All targets at workspace level
    Targets: Map<string, Terrabuild.Configuration.Workspace.AST.Target>

    // All discovered projects in workspace
    Projects: Map<string, Project>
}

type private LazyScript = Lazy<Terrabuild.Scripting.Script>

[<RequireQualifiedAccess>]
type private LoadedProject = {
    Dependencies: string set
    Links: string set
    Includes: string set
    Ignores: string set
    Outputs: string set
    Targets: Map<string, Terrabuild.Configuration.Project.AST.Target>
    Labels: string set
    Extensions: Map<string, Extension>
    Scripts: Map<string, LazyScript>
}


let scanFolders root (ignores: Set<string>) =
    let matcher = Matcher()
    matcher.AddInclude("**/*").AddExcludePatterns(ignores)

    fun dir ->
        // exclude sub-folders with WORKSPACE
        let relativeDir = dir |> FS.relativePath root
        if matcher.Match(relativeDir).HasMatches then
            match FS.combinePath dir "WORKSPACE" with
            | FS.File _ -> false
            | _ -> true
        else
            false


let read (options: ConfigOptions.Options) =
    $"{Ansi.Emojis.box} Reading {options.Configuration} configuration" |> Terminal.writeLine

    if options.Force then
        $" {Ansi.Styles.yellow}{Ansi.Emojis.bang}{Ansi.Styles.reset} force build requested" |> Terminal.writeLine
    else
        if options.Retry then
            $" {Ansi.Styles.yellow}{Ansi.Emojis.bang}{Ansi.Styles.reset} retry build requested" |> Terminal.writeLine

    if options.WhatIf then
        $" {Ansi.Styles.yellow}{Ansi.Emojis.bang}{Ansi.Styles.reset} whatif mode requested" |> Terminal.writeLine

    options.CI
    |> Option.iter (fun ci -> $" {Ansi.Styles.green}{Ansi.Emojis.checkmark}{Ansi.Styles.reset} source control is {ci}" |> Terminal.writeLine)

    let workspaceContent = FS.combinePath options.Workspace "WORKSPACE" |> File.ReadAllText
    let workspaceConfig =
        try
            Terrabuild.Configuration.FrontEnd.parseWorkspace workspaceContent
        with exn ->
            TerrabuildException.Raise("Failed to read WORKSPACE configuration file", exn)

    let evaluationContext =
        let convertToVarType (key: string) ((existingValue, existingDeps): Value*Set<string>) (value: string) =
            match existingValue with
            | Value.String _ ->
                Value.String value, existingDeps
            | Value.Number _ ->
                match value |> Int32.TryParse with
                | true, value -> Value.Number value, existingDeps
                | _ -> TerrabuildException.Raise($"Value '{value}' can't be converted to number variable {key}")
            | Value.Bool _ ->
                match value |> Boolean.TryParse with
                | true, value -> Value.Bool value, existingDeps
                | _ -> TerrabuildException.Raise($"Value '{value}' can't be converted to boolean variable {key}")
            | _ -> TerrabuildException.Raise($"Value 'value' can't be converted to variable {key}")

        let tagValue = 
            match options.Tag with
            | Some tag -> Value.String tag
            | _ -> Value.Nothing

        let noteValue =
            match options.Note with
            | Some note -> Value.String note
            | _ -> Value.Nothing

        let defaultEvaluationContext = {
            Eval.EvaluationContext.WorkspaceDir = options.Workspace
            Eval.EvaluationContext.ProjectDir = None
            Eval.EvaluationContext.Versions = Map.empty
            Eval.EvaluationContext.Variables = Map [
                "terrabuild_configuration", Value.String options.Configuration
                "terrabuild_branch_or_tag", Value.String options.BranchOrTag 
                "terrabuild_head_commit", Value.String options.HeadCommit 
                "terrabuild_retry", Value.Bool options.Retry 
                "terrabuild_force", Value.Bool options.Force 
                "terrabuild_ci", Value.Bool options.CI.IsSome 
                "terrabuild_debug", Value.Bool options.Debug 
                "terrabuild_tag", tagValue 
                "terrabuild_note", noteValue ]
            |> Map.map (fun _ value -> (value, Set.empty))
        }

        // variables = default configuration vars + configuration vars + env vars + args vars
        let defaultVariables =
            match workspaceConfig.Configurations |> Map.tryFind "default" with
            | Some config ->
                config.Variables
                |> Map.map (fun _ expr -> Eval.eval defaultEvaluationContext expr)
            | _ -> Map.empty

        let evaluationContext = { defaultEvaluationContext with Eval.Variables = defaultEvaluationContext.Variables |> Map.addMap defaultVariables }
        let buildVariables =
            defaultVariables
            // override variable with configuration variable if any
            |> Map.map (fun key expr ->
                match $"TB_VAR_{key |> String.toLower}" |> Environment.GetEnvironmentVariable with
                | null -> expr
                | value -> convertToVarType key expr value)
            // override variable with provided ones on command line if any
            |> Map.map (fun key expr ->
                match options.Variables |> Map.tryFind (key |> String.toLower) with
                | Some value -> convertToVarType key expr value
                | _ -> expr)

        let evaluationContext = { evaluationContext with Eval.Variables = evaluationContext.Variables |> Map.addMap buildVariables }
        let configVariables =
            match workspaceConfig.Configurations |> Map.tryFind options.Configuration with
            | Some variables ->
                variables.Variables
                |> Map.map (fun _ expr -> Eval.eval evaluationContext expr)
            | _ ->
                match options.Configuration with
                | "default" -> Map.empty
                | _ -> TerrabuildException.Raise($"Configuration '{options.Configuration}' not found")

        { evaluationContext with Eval.Variables = evaluationContext.Variables |> Map.addMap configVariables }


    let extensions, scripts =
        // load system extensions
        let sysScripts =
            Extensions.systemExtensions
            |> Map.map (fun _ _ -> None)
            |> Map.map Extensions.lazyLoadScript

        // load user extension
        let usrScripts =
            workspaceConfig.Extensions
            |> Map.map (fun _ ext ->
                match ext.Script with
                | Some script -> script |> FS.workspaceRelative options.Workspace "" |> Some
                | _ -> None)
            |> Map.map Extensions.lazyLoadScript

        let extensions =
            Extensions.systemExtensions
            |> Map.addMap workspaceConfig.Extensions

        let scripts = sysScripts |> Map.addMap usrScripts

        extensions, scripts


    // this is the first stage: load project and mostly get dependencies references
    let loadProjectDef projectId =
        let projectDir = FS.combinePath options.Workspace projectId
        let projectFile = FS.combinePath projectDir "PROJECT"
        let slashedProjectId = $"{projectId}/"

<<<<<<< HEAD
=======
        Log.Debug("Loading project definition {ProjectId}", projectId)

>>>>>>> 7cc9a4d0
        let projectConfig =
            match projectFile with
            | FS.File projectFile ->
                let projectContent = File.ReadAllText projectFile
                try Terrabuild.Configuration.FrontEnd.parseProject projectContent
                with exn -> TerrabuildException.Raise($"Failed to read PROJECT configuration {projectFile}", exn)
            | _ ->
<<<<<<< HEAD
                match projectDir with
                | FS.Directory _ ->
                    // PROJECT file does not exist - use empty configuration (see #90)
                    { ProjectFile.Project =
                        { Init = None
                          Dependencies = Set.empty
                          Links = Set.empty
                          Outputs = Set.empty
                          Ignores = Set.empty
                          Includes = Set.empty
                          Labels = Set.empty }
                      ProjectFile.Extensions = Map.empty
                      ProjectFile.Targets = Map.empty }
                | _ ->
                    TerrabuildException.Raise($"Project directory '{projectFile}' does not exist ")
=======
                TerrabuildException.Raise($"No PROJECT found in directory '{projectFile}'")
>>>>>>> 7cc9a4d0

        // NOTE: here we are tracking both extensions (that is configuration) and scripts (compiled extensions)
        // Order is important as we just want to override in the project and reduce as much as possible scripts compilation
        // In other terms: we only compile what's changed
        let extensions = 
            let overridenExtensions =
                Map [
                    for (KeyValue(extName, extension)) in projectConfig.Extensions do
                        match extensions |> Map.tryFind extName with
                        | Some overridenExt -> extName, { overridenExt with Defaults = overridenExt.Defaults |> Map.addMap extension.Defaults }
                        | None -> extName, extension
                ]
            extensions |> Map.addMap overridenExtensions

        let projectScripts =
            projectConfig.Extensions
            |> Map.map (fun _ ext -> ext.Script |> Option.map (FS.workspaceRelative options.Workspace projectDir))

        let scripts =
            scripts
            |> Map.addMap (projectScripts |> Map.map Extensions.lazyLoadScript)

        let projectInfo =
            match projectConfig.Project.Init with
            | Some init ->
                let parseContext = 
                    let context = { Terrabuild.Extensibility.ExtensionContext.Debug = options.Debug
                                    Terrabuild.Extensibility.ExtensionContext.Directory = projectDir
                                    Terrabuild.Extensibility.ExtensionContext.CI = options.CI.IsSome }
                    Value.Map (Map [ "context", Value.Object context ])

                let result =
                    Extensions.getScript init scripts
                    |> Extensions.invokeScriptMethod<ProjectInfo> "__defaults__" parseContext

                match result with
                | Extensions.Success result -> result
                | Extensions.ScriptNotFound -> TerrabuildException.Raise($"Script {init} was not found")
                | Extensions.TargetNotFound -> ProjectInfo.Default // NOTE: if __defaults__ is not found - this will silently use default configuration, probably emit warning
                | Extensions.ErrorTarget exn -> TerrabuildException.Raise($"Invocation failure of command '__defaults__' for extension '{init}'", exn)
            | _ -> ProjectInfo.Default

        let projectInfo = {
            projectInfo
            with Ignores = projectInfo.Ignores + projectConfig.Project.Ignores
                 Outputs = projectInfo.Outputs + projectConfig.Project.Outputs
                 Dependencies = projectInfo.Dependencies + projectConfig.Project.Dependencies
                 Links = projectInfo.Links + projectConfig.Project.Links
                 Includes = projectInfo.Includes + projectConfig.Project.Includes }

        let labels = projectConfig.Project.Labels

        let projectOutputs = projectInfo.Outputs
        let projectIgnores = projectInfo.Ignores
        // convert relative dependencies to absolute dependencies respective to workspaceDirectory
        let projectDependencies =
            projectInfo.Dependencies
            |> Set.map (fun dep -> FS.workspaceRelative options.Workspace projectDir dep)
        let projectLinks =
            projectInfo.Links
            |> Set.map (fun dep -> FS.workspaceRelative options.Workspace projectDir dep)
            |> Set.filter (fun dep -> dep |> String.startsWith slashedProjectId |> not)

        let projectTargets = projectConfig.Targets

        let includes =
            projectScripts
            |> Seq.choose (fun (KeyValue(_, script)) -> script)
            |> Set.ofSeq
            |> Set.union projectInfo.Includes

        { LoadedProject.Dependencies = projectDependencies
          LoadedProject.Links = projectLinks
          LoadedProject.Includes = includes
          LoadedProject.Ignores = projectIgnores
          LoadedProject.Outputs = projectOutputs
          LoadedProject.Targets = projectTargets
          LoadedProject.Labels = labels
          LoadedProject.Extensions = extensions
          LoadedProject.Scripts = scripts }


    // this is the final stage: create targets and create the project
    let finalizeProject projectId (projectDef: LoadedProject) (projectReferences: Map<string, Project>) =
        let projectDir = projectId
        let tbFiles = Set [ "WORKSPACE"; "PROJECT" ]

        // get dependencies on files
        let files =
            projectDir
            |> IO.enumerateFilesBut projectDef.Includes (projectDef.Outputs + projectDef.Ignores + tbFiles)
            |> Set

        let filesHash =
            files
            |> Seq.sort
            |> Hash.sha256files

        let dependenciesHash =
            let versionDependencies =
                projectReferences
                |> Map.filter (fun projectId _ -> (Set.contains projectId projectDef.Dependencies) || (Set.contains projectId projectDef.Links))
                |> Map.map (fun _ depProj -> depProj.Hash)

            versionDependencies.Values
            |> Seq.sort
            |> Hash.sha256strings

        let versions = 
            projectReferences
            |> Map.map (fun _ depProj -> depProj.Hash)

        // NOTE: this is the hash (modulo target name) used for reconcialiation across executions
        let projectHash =
            [ projectId; filesHash; dependenciesHash ]
            |> Hash.sha256strings

        let projectSteps =
            projectDef.Targets
            |> Map.map (fun targetName target ->

                let evaluationContext =
                    let actionVariables =
                        Map [ "terrabuild_project", Value.String projectId
                              "terrabuild_target" , Value.String targetName
                              "terrabuild_hash", Value.String projectHash ]
                        |> Map.map (fun _ value -> (value, Set.empty))

                    { evaluationContext with
                        Eval.ProjectDir = Some projectDir
                        Eval.Versions = versions
                        Eval.Variables = evaluationContext.Variables |> Map.addMap actionVariables }

                // use value from project target
                // otherwise use workspace target
                // defaults to allow caching
                let rebuild, _ =
                    let rebuild =
                        target.Rebuild
                        |> Option.defaultWith (fun () ->
                            workspaceConfig.Targets
                            |> Map.tryFind targetName
                            |> Option.map (fun target -> target.Rebuild)
                            |> Option.defaultValue (Expr.Bool false))
                    Eval.eval evaluationContext rebuild
                let rebuild =
                    match rebuild with
                    | Value.Bool rebuild -> rebuild
                    | _ -> TerrabuildException.Raise("rebuild must evaluate to a bool")

                let targetOperations =
                    target.Steps
                    |> List.fold (fun actions step ->
                        let extension = 
                            match projectDef.Extensions |> Map.tryFind step.Extension with
                            | Some extension -> extension
                            | _ -> TerrabuildException.Raise($"Extension {step.Extension} is not defined")

                        let context, usedVars =
                            extension.Defaults
                            |> Map.addMap step.Parameters
                            |> Expr.Map
                            |> Eval.eval evaluationContext

                        let script =
                            match Extensions.getScript step.Extension projectDef.Scripts with
                            | Some script -> script
                            | _ -> TerrabuildException.Raise($"Extension {step.Extension} is not defined")

                        let hash =
                            let usedVariables =
                                usedVars
                                |> Seq.sort
                                |> Seq.choose (fun key ->
                                    match evaluationContext.Variables |> Map.tryFind key with
                                    | Some (value, _) -> Some $"{key} = {value}"
                                    | _ -> None)
                                |> List.ofSeq

                            let containerInfos = 
                                match extension.Container with
                                | Some container -> [ container ] @ List.ofSeq extension.Variables
                                | _ -> []

                            [ step.Extension; step.Command ] @ usedVariables @ containerInfos
                            |> Hash.sha256strings

                        let targetContext = {
                            TargetOperation.Hash = hash
                            TargetOperation.Container = extension.Container
                            TargetOperation.ContainerVariables = extension.Variables
                            TargetOperation.Extension = step.Extension
                            TargetOperation.Command = step.Command
                            TargetOperation.Script = script
                            TargetOperation.Context = context
                        }

                        let actions = actions @ [ targetContext ]
                        actions
                    ) []

                // use value from project target
                // otherwise use workspace target
                // defaults to no dependencies
                let dependsOn =
                    target.DependsOn
                    |> Option.defaultWith (fun () ->
                        workspaceConfig.Targets
                        |> Map.tryFind targetName
                        |> Option.map (fun target -> target.DependsOn)
                        |> Option.defaultValue Set.empty)

                let outputs =
                    match target.Outputs with
                    | Some outputs -> outputs
                    | _ -> projectDef.Outputs

                let hash =
                    targetOperations
                    |> List.map (fun ope -> ope.Hash)
                    |> Hash.sha256strings

                let target = {
                    Target.Hash = hash
                    Target.Rebuild = rebuild
                    Target.DependsOn = dependsOn
                    Target.Cache = target.Cache
                    Target.Outputs = outputs
                    Target.Operations = targetOperations
                }

                target
            )

        let files = files |> Set.map (FS.relativePath projectDir)

        { Project.Id = projectId
          Project.Hash = projectHash
          Project.Dependencies = projectDef.Dependencies
          Project.Files = files
          Project.Targets = projectSteps
          Project.Labels = projectDef.Labels }



    let searchProjectsAndApply() =
        let scanFolder = scanFolders options.Workspace workspaceConfig.Workspace.Ignores
        let projectLoading = ConcurrentDictionary<string, bool>()
        let projects = ConcurrentDictionary<string, Project>()
        let hub = Hub.Create(options.MaxConcurrency)

        let rec loadProject projectId =
            if projectLoading.ContainsKey projectId |> not then
                projectLoading.TryAdd(projectId, true) |> ignore

                // load project and force loading all dependencies as well
                let loadedProject = loadProjectDef projectId
                for dependency in loadedProject.Dependencies do
                    loadProject dependency

                // parallel load of projects
                hub.Subscribe Array.empty (fun () ->
                    // await dependencies to be loaded
                    let awaitedProjects =
                        (loadedProject.Dependencies + loadedProject.Links)
                        |> Seq.map (fun awaitedProjectId -> hub.GetSignal<Project> awaitedProjectId)
                        |> Array.ofSeq

                    let awaitedSignals = awaitedProjects |> Array.map (fun entry -> entry :> ISignal)
                    hub.Subscribe awaitedSignals (fun () ->
                        // build task & code & notify
                        let projectDependencies = 
                            awaitedProjects
                            |> Seq.map (fun projectDependency -> projectDependency.Name, projectDependency.Value)
                            |> Map.ofSeq

                        let project = finalizeProject projectId loadedProject projectDependencies
                        projects.TryAdd(projectId, project) |> ignore

                        let loadedProjectSignal = hub.GetSignal<Project> projectId
                        loadedProjectSignal.Value <- project)
                )

        let rec findDependencies isRoot dir =
            if isRoot || scanFolder  dir then
                let projectFile = FS.combinePath dir "PROJECT" 
                match projectFile with
                | FS.File file ->
                    let projectFile = file |> FS.parentDirectory |> FS.relativePath options.Workspace
                    loadProject projectFile
                | _ ->
                    for subdir in dir |> IO.enumerateDirs do
                        findDependencies false subdir

        findDependencies true options.Workspace
<<<<<<< HEAD
        |> Set.ofSeq
=======
        let status = hub.WaitCompletion()
        match status with
        | Status.Ok -> projects |> Map.ofDict
        | Status.SubcriptionNotRaised projectId -> TerrabuildException.Raise($"Project {projectId} is unknown")
        | Status.SubscriptionError exn -> TerrabuildException.Raise("Failed to load configuration", exn)
>>>>>>> 7cc9a4d0


    let projects = searchProjectsAndApply()

    // select dependencies with labels if any
    let selectedProjects =
        match options.Labels with
        | Some labels ->
            projects
            |> Seq.choose (fun (KeyValue(dependency, config)) ->
                if Set.intersect config.Labels labels <> Set.empty then Some dependency else None)
        | _ -> projects.Keys
        |> Set

    { Workspace.Space = workspaceConfig.Workspace.Space
      Workspace.SelectedProjects = selectedProjects
      Workspace.Projects = projects |> Map.ofDict
      Workspace.Targets = workspaceConfig.Targets }<|MERGE_RESOLUTION|>--- conflicted
+++ resolved
@@ -221,11 +221,8 @@
         let projectFile = FS.combinePath projectDir "PROJECT"
         let slashedProjectId = $"{projectId}/"
 
-<<<<<<< HEAD
-=======
         Log.Debug("Loading project definition {ProjectId}", projectId)
 
->>>>>>> 7cc9a4d0
         let projectConfig =
             match projectFile with
             | FS.File projectFile ->
@@ -233,25 +230,7 @@
                 try Terrabuild.Configuration.FrontEnd.parseProject projectContent
                 with exn -> TerrabuildException.Raise($"Failed to read PROJECT configuration {projectFile}", exn)
             | _ ->
-<<<<<<< HEAD
-                match projectDir with
-                | FS.Directory _ ->
-                    // PROJECT file does not exist - use empty configuration (see #90)
-                    { ProjectFile.Project =
-                        { Init = None
-                          Dependencies = Set.empty
-                          Links = Set.empty
-                          Outputs = Set.empty
-                          Ignores = Set.empty
-                          Includes = Set.empty
-                          Labels = Set.empty }
-                      ProjectFile.Extensions = Map.empty
-                      ProjectFile.Targets = Map.empty }
-                | _ ->
-                    TerrabuildException.Raise($"Project directory '{projectFile}' does not exist ")
-=======
                 TerrabuildException.Raise($"No PROJECT found in directory '{projectFile}'")
->>>>>>> 7cc9a4d0
 
         // NOTE: here we are tracking both extensions (that is configuration) and scripts (compiled extensions)
         // Order is important as we just want to override in the project and reduce as much as possible scripts compilation
@@ -547,15 +526,11 @@
                         findDependencies false subdir
 
         findDependencies true options.Workspace
-<<<<<<< HEAD
-        |> Set.ofSeq
-=======
         let status = hub.WaitCompletion()
         match status with
         | Status.Ok -> projects |> Map.ofDict
         | Status.SubcriptionNotRaised projectId -> TerrabuildException.Raise($"Project {projectId} is unknown")
         | Status.SubscriptionError exn -> TerrabuildException.Raise("Failed to load configuration", exn)
->>>>>>> 7cc9a4d0
 
 
     let projects = searchProjectsAndApply()
