module Configuration
open System.IO
open Collections
open System
open System.Collections.Concurrent
open Terrabuild.Extensibility
open Terrabuild.Expressions
open Errors
open Terrabuild.PubSub
open Microsoft.Extensions.FileSystemGlobbing
open Serilog
open Terrabuild.Configuration

[<RequireQualifiedAccess>]
type TargetOperation = {
    Hash: string
    Container: string option
    Platform: string option
    ContainerVariables: string set
    Extension: string
    Command: string
    Script: Terrabuild.Scripting.Script
    Context: Value
}

[<RequireQualifiedAccess>]
type Target = {
    Hash: string
    Rebuild: bool
    DependsOn: string set
    Outputs: string set
    Cache: Cacheability option
    Operations: TargetOperation list
}


[<RequireQualifiedAccess>]
type Project = {
    Id: string option
    Name: string
    Hash: string
    Dependencies: string set
    Files: string set
    Targets: Map<string, Target>
    Labels: string set
}

[<RequireQualifiedAccess>]
type Workspace = {
    // Space to use
    Id: string option

    // Computed projects selection (derived from user inputs)
    SelectedProjects: string set

    // All targets at workspace level
    Targets: Map<string, Set<string>>

    // All discovered projects in workspace
    Projects: Map<string, Project>
}

type private LazyScript = Lazy<Terrabuild.Scripting.Script>

[<RequireQualifiedAccess>]
type private LoadedProject = {
    Id: string option
    DependsOn: string set
    Dependencies: string set
    Includes: string set
    Ignores: string set
    Outputs: string set
    Targets: Map<string, AST.Project.TargetBlock>
    Labels: string set
    Extensions: Map<string, AST.ExtensionBlock>
    Scripts: Map<string, LazyScript>
    Locals: Map<string, Expr>
}


let scanFolders root (ignores: Set<string>) =
    let matcher = Matcher()
    matcher.AddInclude("**/*").AddExcludePatterns(ignores)

    fun dir ->
        // exclude sub-folders with WORKSPACE
        let relativeDir = dir |> FS.relativePath root
        if matcher.Match(relativeDir).HasMatches then
            match FS.combinePath dir "WORKSPACE" with
            | FS.File _ -> false
            | _ -> true
        else
            false


let (|Bool|Number|String|) (value: string) = 
    match value |> Boolean.TryParse with
    | true, value -> Bool value
    | _ ->
        match value |> Int32.TryParse with
        | true, value -> Number value
        | _ -> String value



let private buildEvaluationContext (options: ConfigOptions.Options) (workspaceConfig: AST.Workspace.WorkspaceFile) =
    let tagValue = 
        match options.Tag with
        | Some tag -> Value.String tag
        | _ -> Value.Nothing

    let noteValue =
        match options.Note with
        | Some note -> Value.String note
        | _ -> Value.Nothing

    let terrabuildVars =
        let configValue =
            match options.Configuration with
            | Some config -> Value.String config
            | _ -> Value.Nothing
        Map [ "terrabuild.configuration", configValue
              "terrabuild.branch_or_tag", Value.String options.BranchOrTag 
              "terrabuild.head_commit", Value.String options.HeadCommit.Sha
              "terrabuild.retry", Value.Bool options.Retry 
              "terrabuild.force", Value.Bool options.Force 
              "terrabuild.ci", Value.Bool options.Run.IsSome 
              "terrabuild.debug", Value.Bool options.Debug 
              "terrabuild.tag", tagValue 
              "terrabuild.note", noteValue ]
 
    let evaluationContext =
        { Eval.EvaluationContext.WorkspaceDir = Some options.Workspace
          Eval.EvaluationContext.ProjectDir = None
          Eval.EvaluationContext.Data = terrabuildVars }


    // bind variables
    let variables =
        let convertToVarType (name: string) (defaultValue: Value option) (value: string) =
            match value, defaultValue with
            | Bool value, Some (Value.Bool _) -> Value.Bool value
            | Bool value, None -> Value.Bool value
            | Number value, Some (Value.Number _) -> Value.Number value
            | Number value, None -> Value.Number value
            | String value, _ -> Value.String value
            | _ -> raiseTypeError $"Value '{value}' can't be converted to variable '{name}'"

        workspaceConfig.Variables
        |> Map.map (fun name expr ->
            // find dependencies for expression - it must have *no* dependencies for evaluation
            let defaultValue =
                match expr with
                | None -> None
                | Some expr ->
                    let deps = Dependencies.find expr
                    if deps <> Set.empty then raiseInvalidArg "Default value for variable '{name}' must have no dependencies"
                    expr |> Eval.eval evaluationContext |> Some

            let value =
                match $"TB_VAR_{name}" |> Environment.GetEnvironmentVariable with
                | null ->
                    match options.Variables |> Map.tryFind name with
                    | None -> defaultValue
                    | Some value -> convertToVarType name defaultValue value |> Some
                | value -> convertToVarType name defaultValue value |> Some

            match value with
            | Some expr -> expr
            | _ -> raiseInvalidArg $"Variable {name} is not initialized")
        |> Seq.map (fun (KeyValue(name, expr)) -> $"var.{name}", expr)
        |> Map.ofSeq

    { evaluationContext with
        Data = evaluationContext.Data |> Map.addMap variables }


let private buildScripts (options: ConfigOptions.Options) (workspaceConfig: AST.Workspace.WorkspaceFile) evaluationContext =
    // load system extensions
    let sysScripts =
        Extensions.systemExtensions
        |> Map.map (fun _ _ -> None)
        |> Map.map Extensions.lazyLoadScript

    // load user extension
    let usrScripts =
        workspaceConfig.Extensions
        |> Map.map (fun _ ext ->
            let script =
                ext.Script
                |> Option.bind (Eval.asStringOption << Eval.eval evaluationContext)
            match script with
            | Some script -> script |> FS.workspaceRelative options.Workspace "" |> Some
            | _ -> None)
        |> Map.map Extensions.lazyLoadScript

    let scripts = sysScripts |> Map.addMap usrScripts
    scripts





// this is the first stage: load project and get dependencies references
let private loadProjectDef (options: ConfigOptions.Options) (workspaceConfig: AST.Workspace.WorkspaceFile) evaluationContext extensions scripts projectId =
    let projectDir = FS.combinePath options.Workspace projectId
    let projectFile = FS.combinePath projectDir "PROJECT"

    Log.Debug("Loading project definition {ProjectId}", projectId)

    let projectConfig =
        match projectFile with
        | FS.File projectFile ->
            let projectContent = File.ReadAllText projectFile
            Terrabuild.Configuration.FrontEnd.Project.parse projectContent
        | _ ->
            raiseInvalidArg $"No PROJECT found in directory '{projectFile}'"

    let extensions = extensions |> Map.addMap projectConfig.Extensions

    let projectScripts =
        projectConfig.Extensions
        |> Map.map (fun _ ext ->
            ext.Script
            |> Option.bind (Eval.asStringOption << Eval.eval evaluationContext)
            |> Option.map (FS.workspaceRelative options.Workspace projectDir))

    let scripts =
        scripts
        |> Map.addMap (projectScripts |> Map.map Extensions.lazyLoadScript)

    let evalAsStringSet expr =
        expr
        |> Option.bind (Eval.asStringSetOption << Eval.eval evaluationContext)
        |> Option.defaultValue Set.empty

    let projectInfo =
        let defaultProjectInfo =
            { ProjectInfo.Ignores = projectConfig.Project.Ignores |> evalAsStringSet |> Set.union ProjectInfo.Default.Ignores 
              ProjectInfo.Outputs = projectConfig.Project.Outputs |> evalAsStringSet |> Set.union ProjectInfo.Default.Outputs
              ProjectInfo.Dependencies = projectConfig.Project.Dependencies |> evalAsStringSet |> Set.union ProjectInfo.Default.Dependencies
              ProjectInfo.Includes = projectConfig.Project.Includes |> evalAsStringSet }

        let initProjectInfo =
            projectConfig.Project.Initializers
            |> Set.fold (fun projectInfo init ->
                let parseContext = 
                    let context = { Terrabuild.Extensibility.ExtensionContext.Debug = options.Debug
                                    Terrabuild.Extensibility.ExtensionContext.Directory = projectDir
                                    Terrabuild.Extensibility.ExtensionContext.CI = options.Run.IsSome }
                    Value.Map (Map [ "context", Value.Object context ])

                let result =
                    Extensions.getScript init scripts
                    |> Extensions.invokeScriptMethod<ProjectInfo> "__defaults__" parseContext

                let initProjectInfo =
                    match result with
                    | Extensions.Success result -> result
                    | Extensions.ScriptNotFound -> raiseSymbolError $"Script {init} was not found"
                    | Extensions.TargetNotFound -> ProjectInfo.Default // NOTE: if __defaults__ is not found - this will silently use default configuration, probably emit warning
                    | Extensions.ErrorTarget exn -> forwardExternalError($"Invocation failure of command '__defaults__' for extension '{init}'", exn)

                { projectInfo with
                    ProjectInfo.Ignores = projectInfo.Ignores + initProjectInfo.Ignores
                    ProjectInfo.Outputs = projectInfo.Outputs + initProjectInfo.Outputs
                    ProjectInfo.Dependencies = projectInfo.Dependencies + initProjectInfo.Dependencies
                    ProjectInfo.Includes = projectInfo.Includes + initProjectInfo.Includes }) defaultProjectInfo
        if initProjectInfo.Includes <> Set.empty then initProjectInfo
        else { initProjectInfo with ProjectInfo.Includes = ProjectInfo.Default.Includes }

    let dependsOn =
        // collect dependencies for all the project
        // NOTE we are keeping only project dependencies as we want to construct project graph
        projectConfig.Project.DependsOn |> Option.defaultValue Set.empty
        |> Set.union (Dependencies.reflectionFind projectConfig)
        |> Set.choose (fun dep -> if dep.StartsWith("project.") then Some dep else None)

    let labels = projectConfig.Project.Labels
    let projectOutputs = projectInfo.Outputs
    let projectIgnores = projectInfo.Ignores

    // convert relative dependencies to absolute dependencies respective to workspaceDirectory
    let projectDependencies =
        projectInfo.Dependencies
        |> Set.map (fun dep -> FS.workspaceRelative options.Workspace projectDir dep)

    let projectTargets =
        projectConfig.Targets
        |> Map.map (fun targetName targetBlock ->
            let workspaceTarget = workspaceConfig.Targets |> Map.tryFind targetName
            let rebuild =
                match targetBlock.Rebuild with
                | Some expr -> Some expr
                | _ -> workspaceTarget |> Option.bind _.Rebuild
            let dependsOn =
                match targetBlock.DependsOn with
                | Some dependsOn -> Some dependsOn
                | _ -> workspaceTarget |> Option.bind _.DependsOn

            { targetBlock with 
                Rebuild = rebuild
                DependsOn = dependsOn })

    let includes =
        projectScripts
        |> Seq.choose (fun (KeyValue(_, script)) -> script)
        |> Set.ofSeq
        |> Set.union projectInfo.Includes

    // enrich workspace locals with project locals
    // NOTE we are checking for duplicated fields as this is an error
    let locals =
        workspaceConfig.Locals
        |> Map.iter (fun name _ ->
            if projectConfig.Locals |> Map.containsKey name then raiseParseError $"duplicated local '{name}'")
        workspaceConfig.Locals |> Map.addMap projectConfig.Locals

    { LoadedProject.Id = projectConfig.Project.Id
      LoadedProject.DependsOn = dependsOn
      LoadedProject.Dependencies = projectDependencies
      LoadedProject.Includes = includes
      LoadedProject.Ignores = projectIgnores
      LoadedProject.Outputs = projectOutputs
      LoadedProject.Targets = projectTargets
      LoadedProject.Labels = labels
      LoadedProject.Extensions = extensions
      LoadedProject.Scripts = scripts
      LoadedProject.Locals = locals }



// this is the final stage: create targets and create the project
let private finalizeProject projectDir evaluationContext (projectDef: LoadedProject) (projectDependencies: Map<string, Project>) =
    let projectId = projectDir |> String.toLower
    let tbFiles = Set [ "WORKSPACE"; "PROJECT" ]

    // get dependencies on files
    let files =
        projectDir
        |> IO.enumerateFilesBut projectDef.Includes (projectDef.Outputs + projectDef.Ignores + tbFiles)
        |> Set

    let filesHash =
        files
        |> Seq.sort
        |> Hash.sha256files

    let dependenciesHash =
        let versionDependencies =
            projectDependencies
            |> Map.filter (fun projectId _ -> Set.contains projectId projectDef.Dependencies)
            |> Map.map (fun _ depProj -> depProj.Hash)

        versionDependencies.Values
        |> Seq.sort
        |> Hash.sha256strings

    // NOTE: this is the hash (modulo target name) used for reconcialiation across executions
    let projectHash =
        [ projectId; filesHash; dependenciesHash ]
        |> Hash.sha256strings

    let evaluationContext = 
        let terrabuildProjectVars =
            Map [ if projectDef.Id.IsSome then "terrabuild.project", Value.String projectDef.Id.Value
                  "terrabuild.version", Value.String projectHash ]
  
        let projectVars =
            projectDependencies
            |> Seq.choose (fun (KeyValue(_, project)) ->
                project.Id |> Option.map (fun id ->
                    $"project.{id}", Value.Map (Map ["version", Value.String project.Hash])))
            |> Map.ofSeq

        { evaluationContext with
            Eval.Data =
                evaluationContext.Data
                |> Map.addMap terrabuildProjectVars
                |> Map.addMap projectVars }

    let projectSteps =
        projectDef.Targets
        |> Map.map (fun targetName target ->

            let evaluationContext =
                let mutable evaluationContext =
                    let terrabuildTargetVars =
                        Map [ "terrabuild.target" , Value.String targetName ]

                    { evaluationContext with
                        Eval.ProjectDir = Some projectDir
                        Eval.Data =
                            evaluationContext.Data
                            |> Map.addMap terrabuildTargetVars }

                // build the values
                let localsHub = Hub.Create(1)

                // bootstrap
                for (KeyValue(name, value)) in evaluationContext.Data do
                    localsHub.Subscribe name [] (fun () ->
                        let varSignal = localsHub.GetSignal<Value> name
                        varSignal.Value <- value)

                for (KeyValue(name, localExpr)) in projectDef.Locals do
                    let localName = $"local.{name}"
                    let deps = Dependencies.find localExpr
                    let signalDeps =
                        deps
                        |> Seq.map (fun dep -> localsHub.GetSignal<Value> dep :> ISignal)
                        |> List.ofSeq
                    localsHub.Subscribe localName signalDeps (fun () ->
                        let localValue = Eval.eval evaluationContext localExpr
                        evaluationContext <- { evaluationContext with Data = evaluationContext.Data |> Map.add localName localValue }
                        let localSignal = localsHub.GetSignal<Value> localName
                        localSignal.Value <- localValue)

                match localsHub.WaitCompletion() with
                | Status.Ok -> evaluationContext
                | Status.UnfulfilledSubscription (subscription, signals) ->
                    let unraisedSignals = signals |> String.join ","
                    raiseInvalidArg $"Failed to evaluate '{subscription}': local value '{unraisedSignals}' is not declared."
                | Status.SubscriptionError exn ->
                    forwardExternalError("Failed to evaluate locals", exn)

            // use value from project target
            // otherwise use workspace target
            // defaults to allow caching
            let rebuild = 
                target.Rebuild
                |> Option.bind (Eval.asBoolOption << Eval.eval evaluationContext)
                |> Option.defaultValue false

            let targetOperations =
                target.Steps
                |> List.fold (fun actions step ->
                    let extension = 
                        match projectDef.Extensions |> Map.tryFind step.Extension with
                        | Some extension -> extension
                        | _ -> raiseSymbolError $"Extension {step.Extension} is not defined"

                    let context =
                        extension.Defaults |> Option.defaultValue Map.empty
                        |> Map.addMap step.Parameters
                        |> Expr.Map
                        |> Eval.eval evaluationContext

                    let container =
                        match extension.Container with
                        | Some container ->
                            match Eval.eval evaluationContext container with
                            | Value.String container -> Some container
                            | Value.Nothing -> None
                            | _ -> raiseTypeError "container must evaluate to a string"
                        | _ -> None

                    let platform =
                        match extension.Platform with
                        | Some platform ->
                            match Eval.eval evaluationContext platform with
                            | Value.String platform -> Some platform
                            | Value.Nothing -> None
                            | _ -> raiseTypeError "container must evaluate to a string"
                        | _ -> None

                    let script =
                        match Extensions.getScript step.Extension projectDef.Scripts with
                        | Some script -> script
                        | _ -> raiseSymbolError $"Extension {step.Extension} is not defined"

                    let extVariables =
                        extension.Variables
                        |> Option.bind (Eval.asStringSetOption << Eval.eval evaluationContext)
                        |> Option.defaultValue Set.empty

                    let hash =
                        let containerDeps =
                            match container with
                            | Some container ->
                                let lstVariables = extVariables |> List.ofSeq |> List.sort
                                let lstPlatform = platform |> Option.map (fun p -> [ p ]) |> Option.defaultValue []
                                container :: lstVariables @ lstPlatform
                            | _ -> []

                        [ step.Extension; step.Command ] @ containerDeps
                        |> Hash.sha256strings

                    let targetContext = {
                        TargetOperation.Hash = hash
                        TargetOperation.Container = container
                        TargetOperation.Platform = platform
                        TargetOperation.ContainerVariables = extVariables
                        TargetOperation.Extension = step.Extension
                        TargetOperation.Command = step.Command
                        TargetOperation.Script = script
                        TargetOperation.Context = context
                    }

                    let actions = actions @ [ targetContext ]
                    actions
                ) []

            let dependsOn = target.DependsOn |> Option.defaultValue Set.empty

            let outputs =
                let targetOutputs =
                    target.Outputs
                    |> Option.bind (Eval.asStringSetOption << Eval.eval evaluationContext)
                match targetOutputs with
                | Some outputs -> outputs
                | _ -> projectDef.Outputs

            let hash =
                targetOperations
                |> List.map (fun ope -> ope.Hash)
                |> Hash.sha256strings

            let targetCache =
                let targetCache =
                    target.Cache
                    |> Option.bind (Eval.asStringOption << Eval.eval evaluationContext)
                match targetCache with
                | Some "never" -> Some Cacheability.Never
                | Some "local" -> Some Cacheability.Local
                | Some "remote" -> Some Cacheability.Remote
                | Some "always" -> Some Cacheability.Always
                | None -> None
                | _ -> raiseParseError "invalid cache value"

            let target = {
                Target.Hash = hash
                Target.Rebuild = rebuild
                Target.DependsOn = dependsOn
                Target.Cache = targetCache
                Target.Outputs = outputs
                Target.Operations = targetOperations
            }

            target
        )

    let files = files |> Set.map (FS.relativePath projectDir)

    let projectDependencies = projectDependencies.Keys |> Seq.map String.toLower |> Set.ofSeq

    { Project.Id = projectDef.Id
      Project.Name = projectDir
      Project.Hash = projectHash
      Project.Dependencies = projectDependencies
      Project.Files = files
      Project.Targets = projectSteps
      Project.Labels = projectDef.Labels }




let read (options: ConfigOptions.Options) =
<<<<<<< HEAD
    let warningConfig = [
        if options.Force then "force"
        elif options.Retry then "retry"
        if options.WhatIf then "whatif" ] |> String.join(" ")
    if options.Configuration |> Option.isSome then
        $"{Ansi.Emojis.info} Using configuration [{options.Configuration.Value}]" |> Terminal.writeLine
    if warningConfig |> String.IsNullOrWhiteSpace |> not then
        $"{Ansi.Emojis.warning} Build flags [{warningConfig}]" |> Terminal.writeLine


    options.Run
    |> Option.iter (fun run -> $"{Ansi.Styles.green}{Ansi.Emojis.checkmark}{Ansi.Styles.reset} source control is {run.Name}" |> Terminal.writeLine)
=======
    let configInfos =
        let targets = options.Targets |> String.join " "
        let labels = options.Labels |> Option.map (fun labels -> labels |> String.join " ")
        let warningConfig = [
            if options.Force then "force"
            elif options.Retry then "retry"
            if options.WhatIf then "whatif" ] |> String.join(" ")    
        [
            if warningConfig |> String.IsNullOrWhiteSpace |> not then $"Build flags [{warningConfig}]"
            if options.Run.IsSome then $"Source control {options.Run.Value.Name}"
            if options.Configuration.IsSome then $"Configuration {options.Configuration.Value}"
            $"Targets [{targets}]"
            if labels.IsSome then $"Labels [{labels}]"
        ]
    $"{Ansi.Emojis.gear} Settings" |> Terminal.writeLine
    configInfos |> List.iter (fun configInfo -> $" {Ansi.Styles.green}{Ansi.Emojis.arrow}{Ansi.Styles.reset} {configInfo}" |> Terminal.writeLine)
>>>>>>> 2d669c98

    let workspaceContent = FS.combinePath options.Workspace "WORKSPACE" |> File.ReadAllText
    let workspaceConfig =
        try
            Terrabuild.Configuration.FrontEnd.Workspace.parse workspaceContent
        with exn ->
            raiseParserError("Failed to read WORKSPACE configuration file", exn)

    let evaluationContext = buildEvaluationContext options workspaceConfig

    let scripts = buildScripts options workspaceConfig evaluationContext

    let extensions = Extensions.systemExtensions |> Map.addMap workspaceConfig.Extensions

    let searchProjectsAndApply() =
        let workspaceIgnores = workspaceConfig.Workspace.Ignores |> Option.defaultValue Set.empty
        let scanFolder = scanFolders options.Workspace workspaceIgnores
        let projectLoading = ConcurrentDictionary<string, bool>()
        let projectIds = ConcurrentDictionary<string, string>()
        let projects = ConcurrentDictionary<string, Project>()
        let hub = Hub.Create(options.MaxConcurrency)

        let rec loadProject projectDir =
            let projectPathId = projectDir |> String.toLower
            if projectLoading.TryAdd(projectPathId, true) then
                // parallel load of projects
                hub.Subscribe projectDir [] (fun () ->
                    let loadedProject =
                        try
                            // load project and force loading all dependencies as well
                            let loadedProject = loadProjectDef options workspaceConfig evaluationContext extensions scripts projectDir
                            match loadedProject.Id with
                            | Some projectId ->
                                if projectIds.TryAdd(projectId, projectDir) |> not then
                                    raiseSymbolError $"Project id '{projectId}' is already defined in project '{projectIds[projectId]}'"
                            | _ -> ()

                            loadedProject
                        with exn ->
                            raiseParserError($"Failed to read PROJECT configuration '{projectDir}'", exn)

                    // immediately load all dependencies
                    for dependency in loadedProject.Dependencies do
                        loadProject dependency

                    // await dependencies to be loaded
                    let projectPathSignals =
                        loadedProject.Dependencies
                        |> Set.map String.toLower
                        |> Seq.map (fun awaitedProjectId -> hub.GetSignal<Project> awaitedProjectId)
                        |> List.ofSeq

                    let dependsOnSignals =
                        loadedProject.DependsOn
                        |> Seq.map (fun awaitedProjectId -> hub.GetSignal<Project> awaitedProjectId)
                        |> List.ofSeq

                    let awaitedProjectSignals = projectPathSignals @ dependsOnSignals
                    let awaitedSignals = awaitedProjectSignals |> List.map (fun entry -> entry :> ISignal)
                    hub.Subscribe projectDir awaitedSignals (fun () ->
                        try
                            // build task & code & notify
                            let dependsOnProjects = 
                                awaitedProjectSignals
                                |> Seq.map (fun projectDependency -> projectDependency.Value.Name, projectDependency.Value)
                                |> Map.ofSeq

                            let project = finalizeProject projectDir evaluationContext loadedProject dependsOnProjects
                            if projects.TryAdd(projectPathId, project) |> not then raiseBugError "Unexpected error"

                            Log.Debug($"Signaling projectPath '{projectPathId}")
                            let loadedProjectPathIdSignal = hub.GetSignal<Project> projectPathId
                            loadedProjectPathIdSignal.Value <- project

                            match loadedProject.Id with
                            | Some projectId ->
                                Log.Debug($"Signaling projectId '{projectId}")
                                let loadedProjectIdSignal = hub.GetSignal<Project> $"project.{projectId}"
                                loadedProjectIdSignal.Value <- project
                            | _ -> ()
                        with exn -> forwardExternalError($"Error while parsing project '{projectDir}'", exn)))

        let rec findDependencies isRoot dir =
            if isRoot || scanFolder  dir then
                let projectFile = FS.combinePath dir "PROJECT" 
                match projectFile with
                | FS.File file ->
                    let projectFile = file |> FS.parentDirectory |> Option.get |> FS.relativePath options.Workspace
                    try
                        loadProject projectFile
                    with exn -> forwardExternalError($"Error while parsing project '{projectFile}'", exn)
                | _ ->
                    for subdir in dir |> IO.enumerateDirs do
                        findDependencies false subdir

        findDependencies true options.Workspace
        let status = hub.WaitCompletion()
        match status with
        | Status.Ok ->
            projects |> Map.ofDict
        | Status.UnfulfilledSubscription (subscription, signals) ->
            let unraisedSignals = signals |> String.join ","
            raiseInvalidArg $"Project '{subscription}' has pending operations on '{unraisedSignals}'. Check for circular dependencies."
        | Status.SubscriptionError exn ->
            forwardExternalError("Failed to load configuration", exn)


    let projects = searchProjectsAndApply()

    // select dependencies with labels if any
    let selectedProjects =
        match options.Labels with
        | Some labels ->
            projects
            |> Seq.choose (fun (KeyValue(dependency, config)) ->
                if Set.intersect config.Labels labels <> Set.empty then Some dependency else None)
        | _ -> projects.Keys
        |> Set

    let workspaceId = workspaceConfig.Workspace.Id

    let targets =
        workspaceConfig.Targets
        |> Map.map (fun _ target -> target.DependsOn |> Option.defaultValue Set.empty)

    { Workspace.Id = workspaceId
      Workspace.SelectedProjects = selectedProjects
      Workspace.Projects = projects |> Map.ofDict
      Workspace.Targets = targets }<|MERGE_RESOLUTION|>--- conflicted
+++ resolved
@@ -556,20 +556,6 @@
 
 
 let read (options: ConfigOptions.Options) =
-<<<<<<< HEAD
-    let warningConfig = [
-        if options.Force then "force"
-        elif options.Retry then "retry"
-        if options.WhatIf then "whatif" ] |> String.join(" ")
-    if options.Configuration |> Option.isSome then
-        $"{Ansi.Emojis.info} Using configuration [{options.Configuration.Value}]" |> Terminal.writeLine
-    if warningConfig |> String.IsNullOrWhiteSpace |> not then
-        $"{Ansi.Emojis.warning} Build flags [{warningConfig}]" |> Terminal.writeLine
-
-
-    options.Run
-    |> Option.iter (fun run -> $"{Ansi.Styles.green}{Ansi.Emojis.checkmark}{Ansi.Styles.reset} source control is {run.Name}" |> Terminal.writeLine)
-=======
     let configInfos =
         let targets = options.Targets |> String.join " "
         let labels = options.Labels |> Option.map (fun labels -> labels |> String.join " ")
@@ -586,7 +572,6 @@
         ]
     $"{Ansi.Emojis.gear} Settings" |> Terminal.writeLine
     configInfos |> List.iter (fun configInfo -> $" {Ansi.Styles.green}{Ansi.Emojis.arrow}{Ansi.Styles.reset} {configInfo}" |> Terminal.writeLine)
->>>>>>> 2d669c98
 
     let workspaceContent = FS.combinePath options.Workspace "WORKSPACE" |> File.ReadAllText
     let workspaceConfig =
