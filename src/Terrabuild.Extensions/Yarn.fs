namespace Terrabuild.Extensions
open Terrabuild.Extensibility


/// <summary>
/// Provides support for `yarn`.
/// </summary>
type Yarn() =

    /// <summary>
    /// Provides default values.
    /// </summary>
    /// <param name="ignores" example="[ &quot;node_modules/&quot; ]">Default values.</param>
    /// <param name="outputs" example="[ &quot;dist/&quot; ]">Default values.</param>
    static member __defaults__(context: ExtensionContext) =
        let projectFile = NpmHelpers.findProjectFile context.Directory
        let dependencies = projectFile |> NpmHelpers.findDependencies 
        let projectInfo = 
            { ProjectInfo.Default
              with Ignores = Set [ "node_modules/" ]
                   Outputs = Set [ "dist/" ]
                   Dependencies = dependencies }
        projectInfo


    /// <summary>
    /// Run yarn `command`.
    /// </summary>
    /// <param name="arguments" example="&quot;--port=1337&quot;">Arguments to pass to target.</param> 
    static member __dispatch__ (context: ActionContext) (arguments: string option) =
        let arguments = arguments |> Option.defaultValue ""
        let cmd = context.Command

        let ops = [
            shellOp "yarn" $"{cmd} -- {arguments}"   
        ]
        execRequest Cacheability.Always ops


    /// <summary>
    /// Install packages using lock file.
    /// </summary>
    /// <param name="ignoreEngines" example="true">Ignore engines on install.</param> 
<<<<<<< HEAD
    static member install (context: ActionContext) (ignoreEngines: bool option)=
        let ignoreEngines =
            match ignoreEngines with
=======
    static member install (context: ActionContext) (``ignore-engines``: bool option) =
        let ignoreEngines =
            match ``ignore-engines`` with
>>>>>>> fca38b9c
            | Some true -> " --ignore-engines"
            | _ -> ""

        let ops = [ shellOp "yarn" $"install --frozen-lockfile{ignoreEngines}" ]
        execRequest Cacheability.Always ops


    /// <summary>
    /// Run `build` script.
    /// </summary>
    /// <param name="arguments" example="&quot;--port=1337&quot;">Arguments to pass to target.</param> 
    static member build (context: ActionContext) (arguments: string option) (``ignore-engines``: bool option) =
        let args = arguments |> Option.defaultValue ""
        let ignoreEngines =
            match ``ignore-engines`` with
            | Some true -> " --ignore-engines"
            | _ -> ""

        let ops = [
            shellOp "yarn" $"install --frozen-lockfile{ignoreEngines}"
            shellOp "yarn" $"build -- {args}"   
        ]
        execRequest Cacheability.Always ops


    /// <summary>
    /// Run `test` script.
    /// </summary>
    /// <param name="arguments" example="&quot;--port=1337&quot;">Arguments to pass to target.</param> 
    static member test (context: ActionContext) (arguments: string option) (``ignore-engines``: bool option) =
        let args = arguments |> Option.defaultValue ""
        let ignoreEngines =
            match ``ignore-engines`` with
            | Some true -> " --ignore-engines"
            | _ -> ""

        let ops = [
            shellOp "yarn" $"install --frozen-lockfile{ignoreEngines}"
            shellOp "yarn" $"test -- {args}"   
        ]
        execRequest Cacheability.Always ops

    /// <summary>
    /// Run `run` script.
    /// </summary>
    /// <param name="arguments" example="&quot;build-prod&quot;">Arguments to pass to target.</param> 
    static member run (context: ActionContext) (command: string) (arguments: string option) =
        let args = arguments |> Option.defaultValue ""

        let ops = [
            shellOp "yarn" $"{command} -- {args}"
        ]
        execRequest Cacheability.Always ops<|MERGE_RESOLUTION|>--- conflicted
+++ resolved
@@ -41,15 +41,9 @@
     /// Install packages using lock file.
     /// </summary>
     /// <param name="ignoreEngines" example="true">Ignore engines on install.</param> 
-<<<<<<< HEAD
-    static member install (context: ActionContext) (ignoreEngines: bool option)=
-        let ignoreEngines =
-            match ignoreEngines with
-=======
     static member install (context: ActionContext) (``ignore-engines``: bool option) =
         let ignoreEngines =
             match ``ignore-engines`` with
->>>>>>> fca38b9c
             | Some true -> " --ignore-engines"
             | _ -> ""
 
